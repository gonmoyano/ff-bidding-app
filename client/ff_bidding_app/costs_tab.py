"""
Costs Tab
Contains dockable cost analysis widgets using QDockWidget pattern.
"""

from PySide6 import QtCore, QtGui, QtWidgets

try:
    from .logger import logger
    from .settings import AppSettings
    from .vfx_breakdown_widget import VFXBreakdownWidget, FormulaDelegate
    from .vfx_breakdown_model import ValidatedComboBoxDelegate
    from .formula_evaluator import FormulaEvaluator
    from .table_with_totals_bar import TableWithTotalsBar
    from .spreadsheet_widget import SpreadsheetWidget
    from .bid_selector_widget import parse_sg_currency
except ImportError:
    import logging
    logger = logging.getLogger("FFPackageManager")
    from settings import AppSettings
    from vfx_breakdown_widget import VFXBreakdownWidget, FormulaDelegate
    from vfx_breakdown_model import ValidatedComboBoxDelegate
    from formula_evaluator import FormulaEvaluator
    from table_with_totals_bar import TableWithTotalsBar
    from spreadsheet_widget import SpreadsheetWidget
    from bid_selector_widget import parse_sg_currency


class CostDock(QtWidgets.QDockWidget):
    """A dockable cost widget."""

    def __init__(self, title, widget, parent=None):
        """Initialize the cost dock.

        Args:
            title: Title of the dock
            widget: Widget to display in the dock
            parent: Parent widget
        """
        super().__init__(title, parent)
        self.setObjectName(title)
        self.setWidget(widget)
        # No features - docks cannot be closed, moved, or floated
        self.setFeatures(QtWidgets.QDockWidget.NoDockWidgetFeatures)


class CostsTab(QtWidgets.QMainWindow):
    """Costs tab with dockable cost analysis widgets."""

    SETTINGS_KEY = "costsTab/dockState"

    def __init__(self, sg_session, parent=None):
        """Initialize the Costs tab.

        Args:
            sg_session: ShotgridClient instance
            parent: Parent widget
        """
        super().__init__(parent)
        self.sg_session = sg_session
        self.parent_app = parent

        # Settings
        self.app_settings = AppSettings()

        # Current context
        self.current_project_id = None
        self.current_bid_id = None
        self.current_bid_data = None

        # Line Items for VFX Shot Work validation
        self.line_item_names = []
        self.vfx_shot_work_delegate = None

        # Asset Type delegate for Asset Cost
        self.asset_type_delegate = None

        # Line Items data with prices for Price column calculation
        self.line_items_data = []  # Full Line Item data with calculated prices
        self.line_items_price_map = {}  # Map: Line Item code -> calculated price
        self.vfx_breakdown_formula_evaluator = None
        self.asset_cost_formula_evaluator = None

        # Formula delegates for currency formatting updates
        self.shots_cost_formula_delegate = None
        self.asset_cost_formula_delegate = None

<<<<<<< HEAD
        # Debounce timer for saving spreadsheet data to ShotGrid
        self._misc_save_timer = QtCore.QTimer()
        self._misc_save_timer.setSingleShot(True)
        self._misc_save_timer.setInterval(1000)  # 1 second debounce
        self._misc_save_timer.timeout.connect(self._save_misc_spreadsheet_to_shotgrid)

        self._total_cost_save_timer = QtCore.QTimer()
        self._total_cost_save_timer.setSingleShot(True)
        self._total_cost_save_timer.setInterval(1000)  # 1 second debounce
        self._total_cost_save_timer.timeout.connect(self._save_total_cost_spreadsheet_to_shotgrid)
=======
        # Timer for debounced misc data saving
        self._misc_save_timer = None
>>>>>>> a3991ccb

        # No central widget - docks can take full space
        self.setCentralWidget(None)

        # Enable tabbing/nesting
        self.setDockOptions(
            QtWidgets.QMainWindow.AllowTabbedDocks |
            QtWidgets.QMainWindow.AllowNestedDocks |
            QtWidgets.QMainWindow.AnimatedDocks
        )

        # Force tabs on TOP for every dock area
        self.setTabPosition(
            QtCore.Qt.AllDockWidgetAreas,
            QtWidgets.QTabWidget.North
        )

        # Create cost docks
        self._create_cost_docks()

        # Set up cross-tab formula evaluator after all widgets are created
        self._setup_cross_tab_formulas()

        # Load saved layout
        QtCore.QTimer.singleShot(0, self.load_layout)

        logger.info("CostsTab initialized")

    def _create_cost_docks(self):
        """Create the individual cost dock widgets."""
        # Shots Cost (uses VFXBreakdownWidget)
        self.shots_cost_dock = CostDock(
            "Shots Cost",
            self._create_shots_cost_widget(),
            self
        )

        # Assets Cost
        self.asset_cost_dock = CostDock(
            "Assets Cost",
            self._create_asset_cost_widget(),
            self
        )

        # Miscellaneous Costs
        self.misc_cost_dock = CostDock(
            "Misc",
            self._create_misc_cost_widget(),
            self
        )

        # Total Cost
        self.total_cost_dock = CostDock(
            "Total Cost",
            self._create_total_cost_widget(),
            self
        )

        # Add docks as tabs - Order: Shots Cost -> Assets Cost -> Misc Cost -> Total Cost
        self.addDockWidget(QtCore.Qt.LeftDockWidgetArea, self.shots_cost_dock)
        self.addDockWidget(QtCore.Qt.LeftDockWidgetArea, self.asset_cost_dock)
        self.addDockWidget(QtCore.Qt.LeftDockWidgetArea, self.misc_cost_dock)
        self.addDockWidget(QtCore.Qt.LeftDockWidgetArea, self.total_cost_dock)

        # Create tabs instead of vertical stacking
        self.tabifyDockWidget(self.shots_cost_dock, self.asset_cost_dock)
        self.tabifyDockWidget(self.asset_cost_dock, self.misc_cost_dock)
        self.tabifyDockWidget(self.misc_cost_dock, self.total_cost_dock)

        # Show the first tab by default
        self.shots_cost_dock.raise_()

    def _create_shots_cost_widget(self):
        """Create the Shots Cost widget using VFXBreakdownWidget."""
        # Use VFXBreakdownWidget with toolbar for search and sort functionality
        self.shots_cost_widget = VFXBreakdownWidget(
            self.sg_session,
            show_toolbar=True,  # Show search and sort toolbar in collapsible group
            entity_name="Shot",
            settings_key="shots_cost",  # Unique settings key for Shots Cost table
            parent=self
        )

        # Now intercept the layout and replace table_view with wrapped version
        layout = self.shots_cost_widget.layout()

        # Remove table_view from layout
        layout.removeWidget(self.shots_cost_widget.table_view)

        # Create wrapper with totals bar, passing app_settings for currency formatting
        self.shots_cost_totals_wrapper = TableWithTotalsBar(
            self.shots_cost_widget.table_view,
            app_settings=self.app_settings
        )

        # Add wrapper back to layout
        layout.addWidget(self.shots_cost_totals_wrapper)

        return self.shots_cost_widget

    def _create_asset_cost_widget(self):
        """Create the Asset Cost widget using VFXBreakdownWidget."""
        # Use VFXBreakdownWidget with toolbar for search and sort functionality
        self.asset_cost_widget = VFXBreakdownWidget(
            self.sg_session,
            show_toolbar=True,  # Show search and sort toolbar in collapsible group
            entity_name="Asset",
            settings_key="asset_cost",  # Unique settings key for Asset Cost table
            parent=self
        )

        # Configure the model to use Asset-specific columns and entity type
        if hasattr(self.asset_cost_widget, 'model') and self.asset_cost_widget.model:
            # Define Asset item column fields (including virtual price columns)
            asset_field_list = [
                "id", "code", "sg_bid_asset_type", "sg_bidding_notes", "_line_item_price", "_calc_price"
            ]
            self.asset_cost_widget.model.column_fields = asset_field_list.copy()
            # Set entity type to CustomEntity07 (Asset items) instead of default CustomEntity02
            self.asset_cost_widget.model.entity_type = "CustomEntity07"
            logger.info(f"Configured Assets Cost widget model with fields: {asset_field_list} and entity_type: CustomEntity07")

        # Now intercept the layout and replace table_view with wrapped version
        layout = self.asset_cost_widget.layout()

        # Remove table_view from layout
        layout.removeWidget(self.asset_cost_widget.table_view)

        # Create wrapper with totals bar, passing app_settings for currency formatting
        self.asset_cost_totals_wrapper = TableWithTotalsBar(
            self.asset_cost_widget.table_view,
            app_settings=self.app_settings
        )

        # Add wrapper back to layout
        layout.addWidget(self.asset_cost_totals_wrapper)

        return self.asset_cost_widget

    def _create_misc_cost_widget(self):
        """Create the Misc widget with full Google Sheets-style spreadsheet."""
        # Create the spreadsheet widget (defaults to 10 rows)
        self.misc_cost_spreadsheet = SpreadsheetWidget(
            cols=10,
            app_settings=self.app_settings,
            parent=self
        )

        logger.info("Created Misc spreadsheet")

        return self.misc_cost_spreadsheet

    def _create_total_cost_widget(self):
        """Create the Total Cost widget with summary table."""
        widget = QtWidgets.QWidget()
        layout = QtWidgets.QVBoxLayout(widget)
        layout.setContentsMargins(10, 10, 10, 10)

        # Title
        title = QtWidgets.QLabel("Total Cost Summary")
        title.setStyleSheet("font-size: 16px; font-weight: bold; padding: 5px;")
        layout.addWidget(title)

        # Create summary table using SpreadsheetWidget for formula support
        self.total_cost_spreadsheet = SpreadsheetWidget(
            rows=5,  # Header + 4 data rows
            cols=2,
            app_settings=self.app_settings,
            parent=self
        )

<<<<<<< HEAD
        # Initialize column headers
        self.total_cost_spreadsheet.set_cell_value(0, 0, "Category")
        self.total_cost_spreadsheet.set_cell_value(0, 1, "Amount")

        # Initialize row labels (Category column)
        row_labels = ["Shot Costs", "Asset Costs", "Misc", "Total Cost"]
        for row, label in enumerate(row_labels, start=1):
            self.total_cost_spreadsheet.set_cell_value(row, 0, label)

        # Initialize Amount column with default values
        # Values are updated via _update_total_cost_summary()
        self.total_cost_spreadsheet.set_cell_value(1, 1, 0)  # Shot Costs
        self.total_cost_spreadsheet.set_cell_value(2, 1, 0)  # Asset Costs
        self.total_cost_spreadsheet.set_cell_value(3, 1, 0)  # Misc
        # Total Cost formula: sum of B2:B4
        self.total_cost_spreadsheet.set_cell_value(4, 1, "=B2+B3+B4")
=======
        # Note: Default labels are set by _initialize_total_cost_defaults() or loaded from ShotGrid
        # Don't set defaults here to avoid triggering auto-save before data is loaded
>>>>>>> a3991ccb

        # Set column widths
        self.total_cost_spreadsheet.table_view.setColumnWidth(0, 200)
        self.total_cost_spreadsheet.table_view.setColumnWidth(1, 150)

        # Adjust table height to fit content
        self.total_cost_spreadsheet.setMaximumHeight(250)

        layout.addWidget(self.total_cost_spreadsheet)
        layout.addStretch()

        logger.info("Created Total Cost Summary spreadsheet")

        return widget

    def _update_total_cost_summary(self):
        """Update the Total Cost summary table with live totals from each dock.

        Only updates cells that don't contain user-entered formulas.
        This preserves cross-tab references like =Misc!A1 that the user may have set.
        """
        try:
            # Get Shot Costs total
            shot_total = 0.0
            if hasattr(self, 'shots_cost_totals_wrapper') and hasattr(self, 'shots_cost_widget'):
                if hasattr(self.shots_cost_widget, 'model') and self.shots_cost_widget.model:
                    # Find the Price column index (_calc_price)
                    try:
                        price_col_idx = self.shots_cost_widget.model.column_fields.index("_calc_price")
                        total_str = self.shots_cost_totals_wrapper.get_total(price_col_idx)
                        # Parse the total string (format: "$1,234.56")
                        shot_total = self._parse_currency_value(total_str)
                    except (ValueError, AttributeError):
                        pass

            # Get Asset Costs total
            asset_total = 0.0
            if hasattr(self, 'asset_cost_totals_wrapper') and hasattr(self, 'asset_cost_widget'):
                if hasattr(self.asset_cost_widget, 'model') and self.asset_cost_widget.model:
                    # Find the Price column index (_calc_price)
                    try:
                        price_col_idx = self.asset_cost_widget.model.column_fields.index("_calc_price")
                        total_str = self.asset_cost_totals_wrapper.get_total(price_col_idx)
                        # Parse the total string (format: "$1,234.56")
                        asset_total = self._parse_currency_value(total_str)
                    except (ValueError, AttributeError):
                        pass

            # Get Misc total from spreadsheet
            misc_total = 0.0
            if hasattr(self, 'misc_cost_spreadsheet') and hasattr(self.misc_cost_spreadsheet, 'model'):
                # Sum all values in column C (index 2) which contains formulas
                # Starting from row 2 (index 1) to skip header
                try:
                    for row in range(1, self.misc_cost_spreadsheet.model.rowCount()):
                        value = self.misc_cost_spreadsheet.get_cell_value(row, 2)  # Column C
                        if value:
                            parsed_value = self._parse_currency_value(str(value))
                            misc_total += parsed_value
                except (ValueError, AttributeError):
                    pass

            # Update the summary spreadsheet (rows 1-3, column 1)
            # Only update cells that don't have user-entered formulas
            # This preserves cross-tab references like =Misc!A1
            model = self.total_cost_spreadsheet.model

            # Shot Costs (B2 = row 1, col 1) - only update if no formula
            if not model.get_cell_formula(1, 1):
                self.total_cost_spreadsheet.set_cell_value(1, 1, shot_total)
            else:
                # Clear cache to force formula re-evaluation
                model._evaluated_cache.pop((1, 1), None)

            # Asset Costs (B3 = row 2, col 1) - only update if no formula
            if not model.get_cell_formula(2, 1):
                self.total_cost_spreadsheet.set_cell_value(2, 1, asset_total)
            else:
                # Clear cache to force formula re-evaluation
                model._evaluated_cache.pop((2, 1), None)

            # Misc (B4 = row 3, col 1) - only update if no formula
            if not model.get_cell_formula(3, 1):
                self.total_cost_spreadsheet.set_cell_value(3, 1, misc_total)
            else:
                # Clear cache to force formula re-evaluation
                model._evaluated_cache.pop((3, 1), None)

            # Total Cost (B5 = row 4, col 1) - always has formula, just clear cache
            model._evaluated_cache.pop((4, 1), None)

            # Refresh the view to show updated values
            model.layoutChanged.emit()

        except Exception as e:
            logger.error(f"Error updating Total Cost summary: {e}", exc_info=True)

    def _parse_currency_value(self, value_str):
        """Parse a currency string and return the numeric value.

        Args:
            value_str: String like "$1,234.56" or "1234.56"

        Returns:
            float: Parsed numeric value, or 0.0 if parsing fails
        """
        if not value_str:
            return 0.0

        try:
            # Remove currency symbols, commas, and whitespace
            cleaned = value_str.replace('$', '').replace('€', '').replace('£', '').replace('¥', '').replace('₹', '').replace('₽', '').replace(',', '').strip()
            return float(cleaned)
        except (ValueError, AttributeError):
            return 0.0

    def _format_currency(self, value):
        """Format a numeric value with currency symbol based on bid settings.

        Args:
            value: Numeric value to format

        Returns:
            str: Formatted currency string
        """
        # Get currency symbol and position from bid data (ShotGrid sg_currency field)
        # Format is "symbol+before" or "symbol+after"
        default_symbol = self.app_settings.get_currency() if self.app_settings else "$"
        sg_currency_value = self.current_bid_data.get("sg_currency") if self.current_bid_data else None
        currency_symbol, currency_position = parse_sg_currency(sg_currency_value, default_symbol or "$")

        # Format based on position
        if currency_position == "append":
            return f"{value:,.2f}{currency_symbol}"
        else:
            return f"{currency_symbol}{value:,.2f}"

    def _on_shots_data_changed(self):
        """Handle data changes in the Shots Cost model - recalculate totals and update summary."""
        # Clear cross-tab formula caches so references to ShotCosts update
        self._clear_cross_tab_caches()

        if hasattr(self, 'shots_cost_totals_wrapper') and hasattr(self, 'shots_cost_widget'):
            if hasattr(self.shots_cost_widget, 'model') and self.shots_cost_widget.model:
                try:
                    # Find the Price column index
                    price_col_idx = self.shots_cost_widget.model.column_fields.index("_calc_price")
                    # Recalculate totals
                    self.shots_cost_totals_wrapper.calculate_totals(columns=[price_col_idx], skip_first_col=True)
                    # Update Total Cost summary
                    self._update_total_cost_summary()
                except (ValueError, AttributeError):
                    pass

    def _on_assets_data_changed(self):
        """Handle data changes in the Assets Cost model - recalculate totals and update summary."""
        # Clear cross-tab formula caches so references to AssetCosts update
        self._clear_cross_tab_caches()

        if hasattr(self, 'asset_cost_totals_wrapper') and hasattr(self, 'asset_cost_widget'):
            if hasattr(self.asset_cost_widget, 'model') and self.asset_cost_widget.model:
                try:
                    # Find the Price column index
                    price_col_idx = self.asset_cost_widget.model.column_fields.index("_calc_price")
                    # Recalculate totals
                    self.asset_cost_totals_wrapper.calculate_totals(columns=[price_col_idx], skip_first_col=True)
                    # Update Total Cost summary
                    self._update_total_cost_summary()
                except (ValueError, AttributeError):
                    pass

    def _clear_cross_tab_caches(self, source=None):
        """Clear formula caches on all spreadsheets to ensure cross-tab references update.

        Args:
            source: The source model that triggered the change (to avoid clearing its own cache again)
        """
        from PySide6.QtCore import Qt

        # Prevent recursive calls
        if getattr(self, '_clearing_caches', False):
            logger.info("_clear_cross_tab_caches: Skipping (already clearing)")
            return
        self._clearing_caches = True

        logger.info(f"_clear_cross_tab_caches: Starting (source={type(source).__name__ if source else None})")

        try:
            # Clear Misc spreadsheet cache (only if not the source)
            if hasattr(self, 'misc_cost_spreadsheet') and hasattr(self.misc_cost_spreadsheet, 'model'):
                model = self.misc_cost_spreadsheet.model
                if model != source and hasattr(model, '_evaluated_cache'):
                    logger.info(f"_clear_cross_tab_caches: Clearing Misc cache (had {len(model._evaluated_cache)} entries)")
                    model._evaluated_cache.clear()
                    # Emit dataChanged for all cells to force repaint
                    top_left = model.index(0, 0)
                    bottom_right = model.index(model.rowCount() - 1, model.columnCount() - 1)
                    model.dataChanged.emit(top_left, bottom_right, [Qt.DisplayRole])

            # Clear TotalCost spreadsheet cache (only if not the source)
            if hasattr(self, 'total_cost_spreadsheet') and hasattr(self.total_cost_spreadsheet, 'model'):
                model = self.total_cost_spreadsheet.model
                if model != source and hasattr(model, '_evaluated_cache'):
                    logger.info(f"_clear_cross_tab_caches: Clearing TotalCost cache (had {len(model._evaluated_cache)} entries)")
                    model._evaluated_cache.clear()
                    # Emit dataChanged for all cells to force repaint
                    top_left = model.index(0, 0)
                    bottom_right = model.index(model.rowCount() - 1, model.columnCount() - 1)
                    model.dataChanged.emit(top_left, bottom_right, [Qt.DisplayRole])
        finally:
            self._clearing_caches = False
            logger.info("_clear_cross_tab_caches: Done")

    def _on_misc_data_changed(self):
<<<<<<< HEAD
        """Handle data changes in the Misc Cost spreadsheet - update summary and save."""
        # Update Total Cost summary
        self._update_total_cost_summary()

        # Schedule debounced save to ShotGrid
        if self.current_bid_id and self.current_project_id:
            self._misc_save_timer.start()  # Restart timer on each change

    def _on_total_cost_data_changed(self):
        """Handle data changes in the Total Cost spreadsheet - save to ShotGrid."""
        # Schedule debounced save to ShotGrid
        if self.current_bid_id and self.current_project_id:
            self._total_cost_save_timer.start()  # Restart timer on each change
=======
        """Handle data changes in the Misc Cost spreadsheet - update summary and auto-save."""
        # Clear cross-tab formula caches so references to Misc update
        source = self.misc_cost_spreadsheet.model if hasattr(self, 'misc_cost_spreadsheet') else None
        self._clear_cross_tab_caches(source=source)

        # Update Total Cost summary
        self._update_total_cost_summary()

        # Debounced auto-save to ShotGrid
        self._schedule_misc_save()

    def _schedule_misc_save(self):
        """Schedule a debounced save of misc data to ShotGrid."""
        # Cancel any pending save
        if hasattr(self, '_misc_save_timer') and self._misc_save_timer is not None:
            self._misc_save_timer.stop()

        # Create a new timer for debounced save (500ms delay)
        self._misc_save_timer = QtCore.QTimer()
        self._misc_save_timer.setSingleShot(True)
        self._misc_save_timer.timeout.connect(self._save_misc_data)
        self._misc_save_timer.start(500)

    def _save_misc_data(self):
        """Save misc spreadsheet data to ShotGrid."""
        if not self.current_bid_id or not self.current_project_id:
            logger.info("Cannot save misc data - no bid or project selected")
            return

        if not hasattr(self, 'misc_cost_spreadsheet'):
            logger.warning("Cannot save misc data - spreadsheet not initialized")
            return

        try:
            # Get all data from the spreadsheet
            cell_data = self.misc_cost_spreadsheet.get_data_as_dict()

            if not cell_data:
                logger.info("No misc data to save")
                return

            # Save to ShotGrid
            self.sg_session.save_spreadsheet_data(
                project_id=self.current_project_id,
                bid_id=self.current_bid_id,
                spreadsheet_type="misc",
                cell_data=cell_data
            )
            logger.info(f"Saved misc data for bid {self.current_bid_id}: {len(cell_data)} cells")

        except Exception as e:
            logger.error(f"Failed to save misc data: {e}", exc_info=True)

    def _load_misc_data(self):
        """Load misc spreadsheet data from ShotGrid."""
        if not self.current_bid_id:
            logger.info("Cannot load misc data - no bid selected")
            return

        if not hasattr(self, 'misc_cost_spreadsheet'):
            logger.warning("Cannot load misc data - spreadsheet not initialized")
            return

        try:
            # Load data from ShotGrid
            cell_data = self.sg_session.load_spreadsheet_data(
                bid_id=self.current_bid_id,
                spreadsheet_type="misc"
            )

            if cell_data:
                # Load into the spreadsheet widget
                self.misc_cost_spreadsheet.load_data_from_dict(cell_data)
                logger.info(f"Loaded misc data for bid {self.current_bid_id}: {len(cell_data)} cells")
            else:
                # Clear the spreadsheet if no data found
                self.misc_cost_spreadsheet.load_data_from_dict({})
                logger.info(f"No misc data found for bid {self.current_bid_id}")

            # Update Total Cost summary after loading
            QtCore.QTimer.singleShot(100, self._update_total_cost_summary)

        except Exception as e:
            logger.error(f"Failed to load misc data: {e}", exc_info=True)

    def _on_total_cost_data_changed(self):
        """Handle data changes in the Total Cost spreadsheet - auto-save to ShotGrid."""
        # Clear cross-tab formula caches so references to TotalCost update
        source = self.total_cost_spreadsheet.model if hasattr(self, 'total_cost_spreadsheet') else None
        self._clear_cross_tab_caches(source=source)

        # Debounced auto-save to ShotGrid
        self._schedule_total_cost_save()

    def _schedule_total_cost_save(self):
        """Schedule a debounced save of total cost data to ShotGrid."""
        # Cancel any pending save
        if hasattr(self, '_total_cost_save_timer') and self._total_cost_save_timer is not None:
            self._total_cost_save_timer.stop()

        # Create a new timer for debounced save (500ms delay)
        self._total_cost_save_timer = QtCore.QTimer()
        self._total_cost_save_timer.setSingleShot(True)
        self._total_cost_save_timer.timeout.connect(self._save_total_cost_data)
        self._total_cost_save_timer.start(500)

    def _save_total_cost_data(self):
        """Save total cost spreadsheet data to ShotGrid."""
        if not self.current_bid_id or not self.current_project_id:
            logger.info("Cannot save total cost data - no bid or project selected")
            return

        if not hasattr(self, 'total_cost_spreadsheet'):
            logger.warning("Cannot save total cost data - spreadsheet not initialized")
            return

        try:
            # Get all data from the spreadsheet
            cell_data = self.total_cost_spreadsheet.get_data_as_dict()

            if not cell_data:
                logger.info("No total cost data to save")
                return

            # Save to ShotGrid with type "total_cost"
            self.sg_session.save_spreadsheet_data(
                project_id=self.current_project_id,
                bid_id=self.current_bid_id,
                spreadsheet_type="total_cost",
                cell_data=cell_data
            )
            logger.info(f"Saved total cost data for bid {self.current_bid_id}: {len(cell_data)} cells")

        except Exception as e:
            logger.error(f"Failed to save total cost data: {e}", exc_info=True)

    def _load_total_cost_data(self):
        """Load total cost spreadsheet data from ShotGrid."""
        if not self.current_bid_id:
            logger.info("Cannot load total cost data - no bid selected")
            return

        if not hasattr(self, 'total_cost_spreadsheet'):
            logger.warning("Cannot load total cost data - spreadsheet not initialized")
            return

        try:
            # Load data from ShotGrid
            cell_data = self.sg_session.load_spreadsheet_data(
                bid_id=self.current_bid_id,
                spreadsheet_type="total_cost"
            )

            if cell_data:
                # Load into the spreadsheet widget
                self.total_cost_spreadsheet.load_data_from_dict(cell_data)
                logger.info(f"Loaded total cost data for bid {self.current_bid_id}: {len(cell_data)} cells")
            else:
                # Initialize with default labels if no saved data
                self._initialize_total_cost_defaults()
                logger.info(f"No total cost data found for bid {self.current_bid_id}, using defaults")

        except Exception as e:
            logger.error(f"Failed to load total cost data: {e}", exc_info=True)

    def _initialize_total_cost_defaults(self):
        """Initialize Total Cost spreadsheet with default labels."""
        row_labels = ["Shot Costs", "Asset Costs", "Misc", "Total Cost"]
        self.total_cost_spreadsheet.set_cell_value(0, 0, "Category")
        self.total_cost_spreadsheet.set_cell_value(0, 1, "Amount")

        for row, label in enumerate(row_labels, start=1):
            self.total_cost_spreadsheet.set_cell_value(row, 0, label)
            # Don't set default values for Amount column - let user enter formulas
>>>>>>> a3991ccb

    def _setup_cross_tab_formulas(self):
        """Set up cross-tab formula references between cost sheets."""
        # Create a dictionary of sheet models for cross-tab references
        # Use names with spaces for user-friendly formula references like 'Shots Cost'!A1
        sheet_models = {}

        # Add Shot Costs model (accessible via 'Shots Cost'!ref)
        if hasattr(self, 'shots_cost_widget') and hasattr(self.shots_cost_widget, 'model'):
            sheet_models['Shots Cost'] = self.shots_cost_widget.model

        # Add Asset Costs model (accessible via 'Assets Cost'!ref)
        if hasattr(self, 'asset_cost_widget') and hasattr(self.asset_cost_widget, 'model'):
            sheet_models['Assets Cost'] = self.asset_cost_widget.model

        # Add Misc Costs spreadsheet model
        if hasattr(self, 'misc_cost_spreadsheet') and hasattr(self.misc_cost_spreadsheet, 'model'):
            sheet_models['Misc'] = self.misc_cost_spreadsheet.model

        # Create formula evaluator with cross-tab support
        self.misc_cost_formula_evaluator = FormulaEvaluator(
            table_model=self.misc_cost_spreadsheet.model,
            sheet_models=sheet_models
        )

        # Set the formula evaluator on the spreadsheet
        self.misc_cost_spreadsheet.set_formula_evaluator(self.misc_cost_formula_evaluator)

        # Connect dataChanged signal
        self.misc_cost_spreadsheet.model.dataChanged.connect(self._on_misc_data_changed)

        # Set up formula evaluator for Total Cost Summary spreadsheet
        if hasattr(self, 'total_cost_spreadsheet') and hasattr(self.total_cost_spreadsheet, 'model'):
            # Add Total Cost Summary model to sheet_models
            sheet_models['TotalCost'] = self.total_cost_spreadsheet.model

            # Create formula evaluator with cross-tab support for Total Cost Summary
            self.total_cost_formula_evaluator = FormulaEvaluator(
                table_model=self.total_cost_spreadsheet.model,
                sheet_models=sheet_models
            )

            # Set the formula evaluator on the spreadsheet
            self.total_cost_spreadsheet.set_formula_evaluator(self.total_cost_formula_evaluator)

<<<<<<< HEAD
            # Connect dataChanged signal for Total Cost persistence
=======
            # Configure column types for Total Cost Summary:
            # Column A (index 0): No data conversion - allows any type of data
            # Column B (index 1): Numeric only - shows error if text is referenced
            self.total_cost_spreadsheet.model.set_no_conversion_columns([0])
            self.total_cost_spreadsheet.model.set_numeric_only_columns([1])
            logger.info("Set up column type configuration for Total Cost Summary: Column A=no conversion, Column B=numeric only")

            # Connect dataChanged signal for auto-save
>>>>>>> a3991ccb
            self.total_cost_spreadsheet.model.dataChanged.connect(self._on_total_cost_data_changed)

            logger.info("Set up cross-tab formula references for Total Cost Summary")

        logger.info("Set up cross-tab formula references for all cost sheets")

    def set_bid(self, bid_data, project_id):
        """Set the current bid and update all cost views.

        Args:
            bid_data: Dictionary containing Bid (CustomEntity06) data, or None
            project_id: ID of the project
        """
        logger.info("="*80)
        logger.info(f"COSTS TAB - set_bid() called")
        logger.info(f"  Bid: {bid_data.get('code') if bid_data else 'None'} (ID: {bid_data.get('id') if bid_data else 'None'})")
        logger.info(f"  Project ID: {project_id}")
        if bid_data:
            logger.info(f"  sg_vfx_breakdown in bid_data: {bid_data.get('sg_vfx_breakdown')}")
            logger.info(f"  sg_bid_assets in bid_data: {bid_data.get('sg_bid_assets')}")
        logger.info("="*80)

        self.current_bid_data = bid_data
        self.current_bid_id = bid_data.get('id') if bid_data else None
        self.current_project_id = project_id

        # Get currency symbol and position from bid data (ShotGrid sg_currency field)
        # Format is "symbol+before" or "symbol+after"
        default_symbol = self.app_settings.get_currency() if self.app_settings else "$"
        sg_currency_value = bid_data.get("sg_currency") if bid_data else None
        currency_symbol, currency_position = parse_sg_currency(sg_currency_value, default_symbol or "$")

        # Update bid_id and currency symbol on totals wrappers
        if hasattr(self, 'shots_cost_totals_wrapper'):
            self.shots_cost_totals_wrapper.set_bid_id(self.current_bid_id)
            self.shots_cost_totals_wrapper.set_currency_symbol(currency_symbol)
        if hasattr(self, 'asset_cost_totals_wrapper'):
            self.asset_cost_totals_wrapper.set_bid_id(self.current_bid_id)
            self.asset_cost_totals_wrapper.set_currency_symbol(currency_symbol)

        if bid_data and project_id:
            # Load Line Items first - needed for both VFX breakdown and asset cost pricing
            logger.info("Loading Line Items for pricing...")
            self._load_line_item_names()
            self._load_line_items_with_prices()
            logger.info(f"Loaded {len(self.line_item_names)} line item names")
            logger.info(f"Loaded {len(self.line_items_price_map)} line item prices")

            # Load VFX Breakdown linked to this bid into Shots Cost widget
            self._load_vfx_breakdown_for_bid(bid_data)

            # Refresh other cost views
            logger.info("About to refresh Asset Cost...")
            self._refresh_asset_cost()
            logger.info("Finished refreshing Asset Cost")
            self._refresh_total_cost()

<<<<<<< HEAD
            # Load Misc spreadsheet data from ShotGrid
            logger.info("Loading Misc spreadsheet data...")
            self._load_misc_spreadsheet_from_shotgrid()

            # Load Total Cost spreadsheet data from ShotGrid
            logger.info("Loading Total Cost spreadsheet data...")
            self._load_total_cost_spreadsheet_from_shotgrid()
=======
            # Load misc data from ShotGrid
            logger.info("Loading misc data from ShotGrid...")
            self._load_misc_data()
            logger.info("Finished loading misc data")

            # Load total cost data from ShotGrid
            logger.info("Loading total cost data from ShotGrid...")
            self._load_total_cost_data()
            logger.info("Finished loading total cost data")
>>>>>>> a3991ccb

            # Update Total Cost summary with initial totals
            QtCore.QTimer.singleShot(100, self._update_total_cost_summary)
        else:
            # Clear all cost views
            if hasattr(self, 'shots_cost_widget'):
                self.shots_cost_widget.load_bidding_scenes([])
            if hasattr(self, 'asset_cost_widget'):
                self.asset_cost_widget.load_bidding_scenes([])
<<<<<<< HEAD
            # Initialize Misc spreadsheet with defaults (empty)
            self._initialize_misc_spreadsheet_defaults()
            # Initialize Total Cost spreadsheet with defaults
            self._initialize_total_cost_spreadsheet_defaults()
=======
            # Clear misc spreadsheet
            if hasattr(self, 'misc_cost_spreadsheet'):
                self.misc_cost_spreadsheet.load_data_from_dict({})
            # Clear total cost spreadsheet and reset to defaults
            if hasattr(self, 'total_cost_spreadsheet'):
                self.total_cost_spreadsheet.load_data_from_dict({})
                self._initialize_total_cost_defaults()
>>>>>>> a3991ccb

    def refresh_for_rate_card_change(self):
        """Refresh all cost tables when the rate card changes.

        This is an optimized refresh that only reloads the line item prices
        (which are calculated from the rate card) and updates the displays,
        without reloading all entity data from ShotGrid.
        """
        if not self.current_bid_data or not self.current_project_id:
            logger.warning("Cannot refresh for rate card change - no bid data")
            return

        logger.info("=" * 80)
        logger.info("COSTS TAB - Refreshing for Rate Card change")
        logger.info("=" * 80)

        # Step 1: Reload line item prices (these use the rate card for calculations)
        logger.info("Step 1: Reloading line item prices...")
        self._load_line_items_with_prices()
        logger.info(f"  Reloaded {len(self.line_items_price_map)} line item prices")

        # Step 2: Update the line item price column in Shots Cost widget
        # This updates the virtual _line_item_price column used in _calc_price formula
        if hasattr(self, 'shots_cost_widget') and self.shots_cost_widget.model:
            logger.info("Step 2: Updating Shots Cost prices...")
            model = self.shots_cost_widget.model
            # Update line item prices in existing data without reloading
            # Uses all_bidding_scenes_data (the model's data storage)
            for row_idx, row_data in enumerate(model.all_bidding_scenes_data):
                if row_data:
                    # sg_vfx_shot_work is the line item code (text), used to look up price
                    vfx_shot_work = row_data.get("sg_vfx_shot_work")
                    if vfx_shot_work and vfx_shot_work in self.line_items_price_map:
                        row_data["_line_item_price"] = self.line_items_price_map[vfx_shot_work]
                        logger.info(f"  Updated row {row_idx}: {vfx_shot_work} -> price {self.line_items_price_map[vfx_shot_work]}")
            # Notify view to refresh
            model.layoutChanged.emit()
            logger.info(f"  Updated {len(model.all_bidding_scenes_data)} rows in Shots Cost model")

        # Step 3: Refresh Asset Cost (recalculates prices based on new line item prices)
        logger.info("Step 3: Refreshing Asset Cost...")
        self._refresh_asset_cost()

        # Step 4: Recalculate totals in both wrappers
        logger.info("Step 4: Recalculating totals...")
        if hasattr(self, 'shots_cost_totals_wrapper') and hasattr(self, 'shots_cost_widget'):
            if hasattr(self.shots_cost_widget, 'model') and self.shots_cost_widget.model:
                try:
                    price_col_idx = self.shots_cost_widget.model.column_fields.index("_calc_price")
                    self.shots_cost_totals_wrapper.calculate_totals(columns=[price_col_idx], skip_first_col=True)
                except (ValueError, AttributeError):
                    pass

        if hasattr(self, 'asset_cost_totals_wrapper') and hasattr(self, 'asset_cost_widget'):
            if hasattr(self.asset_cost_widget, 'model') and self.asset_cost_widget.model:
                try:
                    price_col_idx = self.asset_cost_widget.model.column_fields.index("_calc_price")
                    self.asset_cost_totals_wrapper.calculate_totals(columns=[price_col_idx], skip_first_col=True)
                except (ValueError, AttributeError):
                    pass

        # Step 5: Update Total Cost summary
        logger.info("Step 5: Updating Total Cost summary...")
        self._update_total_cost_summary()

        logger.info("Rate Card refresh complete")
        logger.info("=" * 80)

    def refresh_currency_formatting(self, sg_currency_value=None):
        """Refresh currency formatting in all cost tables.

        Call this method when currency settings have changed to update
        all displayed values with the new currency symbol and position.

        Args:
            sg_currency_value: Combined currency value (e.g., "$+before"). If None, uses current bid data.
        """
        logger.info("Refreshing currency formatting in Costs tab")

        # Get sg_currency value from parameter or current bid data
        if sg_currency_value is None:
            if self.current_bid_data:
                sg_currency_value = self.current_bid_data.get("sg_currency")

        # Parse the combined format (symbol+position)
        default_symbol = self.app_settings.get_currency() if self.app_settings else "$"
        currency_symbol, currency_position = parse_sg_currency(sg_currency_value, default_symbol or "$")

        # Update sg_currency in current_bid_data for _format_currency
        if self.current_bid_data and sg_currency_value:
            self.current_bid_data["sg_currency"] = sg_currency_value

        # Update currency symbol on formula delegates (for Price columns)
        if self.shots_cost_formula_delegate:
            self.shots_cost_formula_delegate.set_currency_symbol(currency_symbol, currency_position)
        if self.asset_cost_formula_delegate:
            self.asset_cost_formula_delegate.set_currency_symbol(currency_symbol, currency_position)

        # Update currency symbol on wrappers (for totals bar)
        if hasattr(self, 'shots_cost_totals_wrapper'):
            self.shots_cost_totals_wrapper.set_currency_symbol(currency_symbol)
        if hasattr(self, 'asset_cost_totals_wrapper'):
            self.asset_cost_totals_wrapper.set_currency_symbol(currency_symbol)

        # Recalculate totals in Shots Cost wrapper (will use updated currency)
        if hasattr(self, 'shots_cost_totals_wrapper') and hasattr(self, 'shots_cost_widget'):
            if hasattr(self.shots_cost_widget, 'model') and self.shots_cost_widget.model:
                try:
                    price_col_idx = self.shots_cost_widget.model.column_fields.index("_calc_price")
                    self.shots_cost_totals_wrapper.calculate_totals(columns=[price_col_idx], skip_first_col=True)
                    # Force repaint of the Price column
                    self.shots_cost_widget.table_view.viewport().update()
                except (ValueError, AttributeError):
                    pass

        # Recalculate totals in Asset Cost wrapper (will use updated currency)
        if hasattr(self, 'asset_cost_totals_wrapper') and hasattr(self, 'asset_cost_widget'):
            if hasattr(self.asset_cost_widget, 'model') and self.asset_cost_widget.model:
                try:
                    price_col_idx = self.asset_cost_widget.model.column_fields.index("_calc_price")
                    self.asset_cost_totals_wrapper.calculate_totals(columns=[price_col_idx], skip_first_col=True)
                    # Force repaint of the Price column
                    self.asset_cost_widget.table_view.viewport().update()
                except (ValueError, AttributeError):
                    pass

        # Update Total Cost summary with new currency formatting
        self._update_total_cost_summary()

        logger.info("Currency formatting refreshed")

    def _load_vfx_breakdown_for_bid(self, bid_data):
        """Load VFX Breakdown scenes linked to the bid.

        Args:
            bid_data: Dictionary containing Bid data
        """
        logger.info(f"COSTS TAB - Loading VFX Breakdown...")

        # Get the linked VFX Breakdown from the bid
        vfx_breakdown = bid_data.get("sg_vfx_breakdown")
        logger.info(f"  Raw sg_vfx_breakdown value: {vfx_breakdown}")
        logger.info(f"  Type: {type(vfx_breakdown)}")

        if not vfx_breakdown:
            logger.warning("  ❌ No VFX Breakdown linked to this bid")
            logger.warning("  Please link a VFX Breakdown to this Bid in ShotGrid")
            self.shots_cost_widget.load_bidding_scenes([])
            return

        # Extract breakdown ID
        breakdown_id = None
        if isinstance(vfx_breakdown, dict):
            breakdown_id = vfx_breakdown.get('id')
            logger.info(f"  VFX Breakdown is dict, extracted ID: {breakdown_id}")
        elif isinstance(vfx_breakdown, list) and vfx_breakdown:
            breakdown_id = vfx_breakdown[0].get('id') if isinstance(vfx_breakdown[0], dict) else None
            logger.info(f"  VFX Breakdown is list, extracted ID: {breakdown_id}")
        else:
            logger.warning(f"  Unexpected VFX Breakdown type: {type(vfx_breakdown)}")

        if not breakdown_id:
            logger.warning("  ❌ Invalid VFX Breakdown data - could not extract ID")
            self.shots_cost_widget.load_bidding_scenes([])
            return

        logger.info(f"  ✓ Found VFX Breakdown ID: {breakdown_id}")

        try:
            # Bidding Scenes (CustomEntity02) link TO the VFX Breakdown via sg_parent field
            # Use the ShotGrid session method to query bidding scenes by parent
            logger.info(f"  Fetching bidding scenes where sg_parent = VFX Breakdown {breakdown_id}...")

            # Get field schema for CustomEntity02 (Bidding Scenes)
            raw_schema = self.sg_session.sg.schema_field_read("CustomEntity02")

            # Build field_schema dict and display_names dict (like VFXBreakdownTab does)
            field_schema = {}
            display_names = {}

            for field_name, field_info in raw_schema.items():
                data_type = field_info.get("data_type", {})
                properties = field_info.get("properties", {})

                field_schema[field_name] = {
                    "data_type": data_type.get("value") if isinstance(data_type, dict) else data_type,
                    "properties": properties
                }

                # Extract display name
                name_info = field_info.get("name", {})
                if isinstance(name_info, dict):
                    display_name = name_info.get("value", field_name)
                else:
                    display_name = name_info or field_name
                display_names[field_name] = display_name

                # Extract list values if it's a list field
                if field_schema[field_name]["data_type"] == "list":
                    valid_values = properties.get("valid_values", {})
                    if isinstance(valid_values, dict):
                        list_values = list(valid_values.get("value", []))
                    else:
                        list_values = []
                    field_schema[field_name]["list_values"] = list_values

            # Override display name for 'id' field to show 'SG ID'
            if "id" in display_names:
                display_names["id"] = "SG ID"

            # Add virtual columns for price calculation
            field_schema["_line_item_price"] = {
                "data_type": "number",
                "properties": {}
            }
            display_names["_line_item_price"] = "Line Item Price"

            field_schema["_calc_price"] = {
                "data_type": "text",
                "properties": {}
            }
            display_names["_calc_price"] = "Price"

            # Define fields to fetch (matches VFXBreakdownModel.column_fields)
            fields_to_fetch = [
                "id", "code", "sg_bid_assets", "sg_sequence_code", "sg_vfx_breakdown_scene",
                "sg_interior_exterior", "sg_number_of_shots", "sg_on_set_vfx_needs",
                "sg_page_eights", "sg_previs", "sg_script_excerpt", "sg_set", "sg_sim",
                "sg_sorting_priority", "sg_team_notes", "sg_time_of_day", "sg_unit",
                "sg_vfx_assumptions", "sg_vfx_description", "sg_vfx_questions",
                "sg_vfx_supervisor_notes", "sg_vfx_type", "sg_vfx_shot_work",
            ]

            # Use the ShotGrid session helper method to get bidding scenes for this VFX Breakdown
            # This queries bidding scenes WHERE sg_parent = VFX Breakdown
            bidding_scenes_data = self.sg_session.get_bidding_scenes_for_vfx_breakdown(
                breakdown_id,
                fields=fields_to_fetch
            )

            logger.info(f"  ✓ Fetched {len(bidding_scenes_data)} bidding scenes from ShotGrid")

            if not bidding_scenes_data:
                logger.info("  ℹ No bidding scenes found for this VFX Breakdown")
                self.shots_cost_widget.load_bidding_scenes([])
                return

            # Line Items are loaded in set_bid() before this method is called
            # Populate virtual price columns for each bidding scene
            for scene in bidding_scenes_data:
                vfx_shot_work = scene.get("sg_vfx_shot_work")
                est_cuts = scene.get("sg_number_of_shots", 0) or 0

                # Look up Line Item price by code
                line_item_price = 0
                if vfx_shot_work and vfx_shot_work in self.line_items_price_map:
                    line_item_price = self.line_items_price_map[vfx_shot_work]

                # Store Line Item price in hidden column
                scene["_line_item_price"] = line_item_price

                # Create formula for Price column: =sg_number_of_shots * _line_item_price
                scene["_calc_price"] = f"=sg_number_of_shots * _line_item_price"

            logger.info(f"  ✓ Populated price columns for {len(bidding_scenes_data)} scenes")

            # Ensure sg_vfx_shot_work is not in column_dropdowns to prevent delegate conflicts
            if hasattr(self.shots_cost_widget, 'column_dropdowns'):
                if 'sg_vfx_shot_work' in self.shots_cost_widget.column_dropdowns:
                    self.shots_cost_widget.column_dropdowns['sg_vfx_shot_work'] = False
                    logger.info("  ✓ Disabled dropdown for sg_vfx_shot_work to prevent delegate conflicts")

            # Load into the VFXBreakdownWidget
            self.shots_cost_widget.load_bidding_scenes(bidding_scenes_data, field_schema=field_schema)
            logger.info(f"  ✓ Loaded bidding scenes into Shots Cost table")

            # Set the display names on the model AFTER loading data
            if hasattr(self.shots_cost_widget, 'model'):
                # Add virtual columns to the model's column_fields
                columns_added = []
                if "_line_item_price" not in self.shots_cost_widget.model.column_fields:
                    self.shots_cost_widget.model.column_fields.append("_line_item_price")
                    columns_added.append("_line_item_price")
                if "_calc_price" not in self.shots_cost_widget.model.column_fields:
                    self.shots_cost_widget.model.column_fields.append("_calc_price")
                    columns_added.append("_calc_price")
                logger.info(f"  ✓ Added virtual price columns to model")

                # Notify the view that the model structure changed
                if columns_added:
                    self.shots_cost_widget.model.layoutChanged.emit()
                    logger.info(f"  ✓ Emitted layoutChanged signal for {len(columns_added)} new columns")

                # Set default widths for the new columns before updating totals bar
                if columns_added:
                    for col_name in columns_added:
                        col_idx = self.shots_cost_widget.model.column_fields.index(col_name)
                        # Set a reasonable default width (100 pixels)
                        self.shots_cost_widget.table_view.setColumnWidth(col_idx, 100)
                        logger.info(f"  ✓ Set width for column {col_name} (index {col_idx})")

                # Hide the _line_item_price column (needed for calculations but not visible)
                if "_line_item_price" in self.shots_cost_widget.model.column_fields:
                    line_item_col_idx = self.shots_cost_widget.model.column_fields.index("_line_item_price")
                    self.shots_cost_widget.table_view.setColumnHidden(line_item_col_idx, True)
                    logger.info(f"  ✓ Hidden _line_item_price column (index {line_item_col_idx})")

                # Update totals bar to reflect new column count
                if hasattr(self, 'shots_cost_totals_wrapper'):
                    self.shots_cost_totals_wrapper.update_column_count()
                    logger.info(f"  ✓ Updated totals bar column count")

                # Force viewport update to ensure new columns are immediately visible
                if columns_added:
                    self.shots_cost_widget.table_view.viewport().update()
                    self.shots_cost_widget.table_view.horizontalHeader().viewport().update()
                    logger.info(f"  ✓ Forced viewport update for new columns")

                # Make Price column read-only
                if "_calc_price" not in self.shots_cost_widget.model.readonly_columns:
                    self.shots_cost_widget.model.readonly_columns.append("_calc_price")
                    logger.info("  ✓ Set _calc_price column as read-only")

                self.shots_cost_widget.model.set_column_headers(display_names)
                logger.info(f"  ✓ Set {len(display_names)} column headers with display names")
                # Log a few examples
                examples = list(display_names.items())[:5]
                logger.info(f"     Examples: {examples}")

                # Create FormulaEvaluator for the VFX Breakdown model
                self.vfx_breakdown_formula_evaluator = FormulaEvaluator(
                    self.shots_cost_widget.model
                )
                # Set the formula evaluator on the model for dependency tracking
                self.shots_cost_widget.model.set_formula_evaluator(self.vfx_breakdown_formula_evaluator)
                logger.info("  ✓ Created FormulaEvaluator for VFX Breakdown")

                # Apply FormulaDelegate to the Price column
                price_col_index = self.shots_cost_widget.model.column_fields.index("_calc_price")
                self.shots_cost_formula_delegate = FormulaDelegate(self.vfx_breakdown_formula_evaluator, app_settings=self.app_settings)
                # Set currency symbol and position from bid data (sg_currency field)
                if self.current_bid_data:
                    default_symbol = self.app_settings.get_currency() or "$"
                    sg_currency_value = self.current_bid_data.get("sg_currency")
                    currency_symbol, currency_position = parse_sg_currency(sg_currency_value, default_symbol)
                    self.shots_cost_formula_delegate.set_currency_symbol(currency_symbol, currency_position)
                self.shots_cost_widget.table_view.setItemDelegateForColumn(price_col_index, self.shots_cost_formula_delegate)
                logger.info(f"  ✓ Applied FormulaDelegate to Price column (index {price_col_index})")

                # Configure totals bar for Price column
                if hasattr(self, 'shots_cost_totals_wrapper'):
                    # Set formula evaluator on totals wrapper for formula evaluation
                    self.shots_cost_totals_wrapper.set_formula_evaluator(self.vfx_breakdown_formula_evaluator)
                    logger.info(f"  ✓ Set formula evaluator on totals wrapper")

                    # Mark Price column as blue
                    self.shots_cost_totals_wrapper.set_blue_columns([price_col_index])

                    # Calculate totals only for Price column (formulas will be evaluated)
                    self.shots_cost_totals_wrapper.calculate_totals(columns=[price_col_index], skip_first_col=True)
                    logger.info(f"  ✓ Configured totals bar for Price column (index {price_col_index})")

                # Connect model dataChanged signal to update Total Cost summary
                self.shots_cost_widget.model.dataChanged.connect(self._on_shots_data_changed)
                logger.info(f"  ✓ Connected shots model dataChanged signal to Total Cost summary update")

                # Force the header view to update
                if hasattr(self.shots_cost_widget, 'table_view'):
                    self.shots_cost_widget.table_view.horizontalHeader().viewport().update()
                    logger.info(f"  ✓ Forced header view update")

            logger.info("="*80)

            # Apply VFX Shot Work delegate
            self._apply_vfx_shot_work_delegate()

        except Exception as e:
            logger.error(f"Failed to load VFX Breakdown scenes: {e}", exc_info=True)
            self.shots_cost_widget.load_bidding_scenes([])

    def _load_line_item_names(self):
        """Load Line Item names from the current Bid's Price List for VFX Shot Work validation."""
        if not self.current_bid_data or not self.current_bid_data.get('id'):
            self.line_item_names = []
            return

        try:
            bid_id = self.current_bid_data['id']

            # Query the Bid to get its Price List (sg_price_list)
            bid_data = self.sg_session.sg.find_one(
                "CustomEntity06",
                [["id", "is", bid_id]],
                ["sg_price_list"]
            )

            if not bid_data or not bid_data.get("sg_price_list"):
                logger.info("No Price List linked to current Bid")
                self.line_item_names = []
                return

            price_list_id = bid_data["sg_price_list"]["id"]

            # Query the Price List to get its linked Line Items
            price_list_data = self.sg_session.sg.find_one(
                "CustomEntity10",
                [["id", "is", price_list_id]],
                ["sg_line_items"]
            )

            if not price_list_data or not price_list_data.get("sg_line_items"):
                logger.info(f"No Line Items linked to Price List {price_list_id}")
                self.line_item_names = []
                return

            # Extract Line Item IDs from sg_line_items field
            line_item_refs = price_list_data["sg_line_items"]
            if not isinstance(line_item_refs, list):
                logger.warning(f"sg_line_items is not a list: {type(line_item_refs)}")
                self.line_item_names = []
                return

            line_item_ids = [item.get("id") for item in line_item_refs if isinstance(item, dict) and item.get("id")]

            if not line_item_ids:
                logger.info(f"No valid Line Item IDs found in Price List {price_list_id}")
                self.line_item_names = []
                return

            # Query Line Items by IDs to get their code names
            line_items = self.sg_session.sg.find(
                "CustomEntity03",
                [["id", "in", line_item_ids]],
                ["code"]
            )

            # Extract code names
            self.line_item_names = [item.get("code", "") for item in line_items if item.get("code")]

        except Exception as e:
            logger.error(f"Failed to load Line Items for VFX Shot Work: {e}", exc_info=True)
            self.line_item_names = []

    def _load_line_items_with_prices(self):
        """Load Line Items with their calculated prices for the current Bid's Price List.

        Price resolution order:
        1. sg_price_static (snapshot/static price) - preferred
        2. sg_price (calculated price)
        3. Calculate from mandays × rates (fallback)

        This populates:
        - self.line_items_data: Full Line Item records
        - self.line_items_price_map: Dict mapping Line Item code to calculated price
        """
        self.line_items_data = []
        self.line_items_price_map = {}

        if not self.current_bid_data or not self.current_bid_data.get('id'):
            return

        try:
            bid_id = self.current_bid_data['id']

            # Query the Bid to get its Price List (sg_price_list)
            bid_data = self.sg_session.sg.find_one(
                "CustomEntity06",
                [["id", "is", bid_id]],
                ["sg_price_list"]
            )

            if not bid_data or not bid_data.get("sg_price_list"):
                logger.info("No Price List linked to current Bid")
                return

            price_list_id = bid_data["sg_price_list"]["id"]

            # Query the Price List to get its linked Line Items and Rate Card
            price_list_data = self.sg_session.sg.find_one(
                "CustomEntity10",
                [["id", "is", price_list_id]],
                ["sg_line_items", "sg_rate_card"]
            )

            if not price_list_data or not price_list_data.get("sg_line_items"):
                logger.info(f"No Line Items linked to Price List {price_list_id}")
                return

            # Extract Line Item IDs from sg_line_items field
            line_item_refs = price_list_data["sg_line_items"]
            if not isinstance(line_item_refs, list):
                logger.warning(f"sg_line_items is not a list: {type(line_item_refs)}")
                return

            line_item_ids = [item.get("id") for item in line_item_refs if isinstance(item, dict) and item.get("id")]

            if not line_item_ids:
                logger.info(f"No valid Line Item IDs found in Price List {price_list_id}")
                return

            # Get all mandays fields from schema
            schema = self.sg_session.sg.schema_field_read("CustomEntity03")
            mandays_fields = [field for field in schema.keys() if field.endswith("_mandays")]

            # Query Line Items with all mandays fields
            fields_to_fetch = ["id", "code"] + mandays_fields

            # Fetch sg_price_static for the static/snapshot price value
            if "sg_price_static" in schema:
                fields_to_fetch.append("sg_price_static")

            # Also fetch sg_price if it exists (for calculated prices)
            if "sg_price" in schema:
                fields_to_fetch.append("sg_price")

            line_items = self.sg_session.sg.find(
                "CustomEntity03",
                [["id", "in", line_item_ids]],
                fields_to_fetch
            )

            if not line_items:
                logger.info(f"No Line Items found for IDs: {line_item_ids}")
                return

            # Load Rate Card data if available
            rate_card_data = None
            if price_list_data.get("sg_rate_card"):
                rate_card_id = price_list_data["sg_rate_card"]["id"]
                rate_fields = [field for field in schema.keys() if field.endswith("_rate")]

                rate_card_schema = self.sg_session.sg.schema_field_read("CustomEntity04")
                rate_fields = [field for field in rate_card_schema.keys() if field.endswith("_rate")]

                if rate_fields:
                    rate_card_data = self.sg_session.sg.find_one(
                        "CustomEntity04",
                        [["id", "is", rate_card_id]],
                        rate_fields
                    )
                    logger.info(f"Loaded Rate Card {rate_card_id} with {len(rate_fields)} rate fields")

            # Calculate prices for each Line Item
            for item in line_items:
                code = item.get("code", "")

                # First priority: Use sg_price_static (snapshot price)
                calculated_price = item.get("sg_price_static", 0) or 0

                # Second priority: Use sg_price if sg_price_static is not available
                if calculated_price == 0:
                    calculated_price = item.get("sg_price", 0) or 0

                # Third priority: Calculate from mandays × rates
                if calculated_price == 0 and rate_card_data:
                    total_price = 0
                    for mandays_field in mandays_fields:
                        # Extract discipline name (e.g., "sg_model_mandays" -> "model")
                        discipline = mandays_field.replace("sg_", "").replace("_mandays", "")
                        rate_field = f"sg_{discipline}_rate"

                        mandays = item.get(mandays_field, 0) or 0
                        rate = rate_card_data.get(rate_field, 0) or 0

                        total_price += mandays * rate

                    calculated_price = total_price

                # Store in price map
                if code:
                    self.line_items_price_map[code] = calculated_price

                # Add to data list
                self.line_items_data.append(item)

        except Exception as e:
            logger.error(f"Failed to load Line Items with prices: {e}", exc_info=True)
            self.line_items_data = []
            self.line_items_price_map = {}

    def _apply_vfx_shot_work_delegate(self):
        """Apply ValidatedComboBoxDelegate to the sg_vfx_shot_work column."""
        if not self.shots_cost_widget or not hasattr(self.shots_cost_widget, 'table_view'):
            logger.warning("shots_cost_widget or table_view not available")
            return

        try:
            # Find the column index for sg_vfx_shot_work
            if hasattr(self.shots_cost_widget, 'model') and self.shots_cost_widget.model:
                try:
                    col_idx = self.shots_cost_widget.model.column_fields.index("sg_vfx_shot_work")
                except ValueError:
                    # Column not present
                    return

                # Create or update the delegate
                if self.vfx_shot_work_delegate is None:
                    self.vfx_shot_work_delegate = ValidatedComboBoxDelegate(
                        self.line_item_names,
                        self.shots_cost_widget.table_view
                    )
                    self.shots_cost_widget.table_view.setItemDelegateForColumn(col_idx, self.vfx_shot_work_delegate)

                    # Protect delegate from being removed by _apply_column_dropdowns
                    # Store it in the widget's _dropdown_delegates dict
                    if hasattr(self.shots_cost_widget, '_dropdown_delegates'):
                        self.shots_cost_widget._dropdown_delegates['sg_vfx_shot_work'] = self.vfx_shot_work_delegate

                    # Force a complete repaint of the table
                    self.shots_cost_widget.table_view.viewport().update()
                else:
                    # Update existing delegate with new Line Item names
                    self.vfx_shot_work_delegate.update_valid_values(self.line_item_names)

                    # Ensure delegate is still protected
                    if hasattr(self.shots_cost_widget, '_dropdown_delegates'):
                        self.shots_cost_widget._dropdown_delegates['sg_vfx_shot_work'] = self.vfx_shot_work_delegate

                    # Force a complete repaint of the table
                    self.shots_cost_widget.table_view.viewport().update()

        except Exception as e:
            logger.error(f"Failed to apply VFX Shot Work delegate: {e}", exc_info=True)

    def _load_asset_items_for_bid(self, bid_data):
        """Load Asset items (CustomEntity07) linked to the Bid Assets.

        Args:
            bid_data: Dictionary containing Bid data
        """
        logger.info("="*80)
        logger.info(f"COSTS TAB - Loading Asset items...")
        logger.info(f"  Bid data keys: {list(bid_data.keys())}")

        # Get the linked Bid Assets from the bid
        bid_assets = bid_data.get("sg_bid_assets")
        logger.info(f"  Raw sg_bid_assets value: {bid_assets}")
        logger.info(f"  Type: {type(bid_assets)}")

        if not bid_assets:
            logger.warning("  ❌ No Bid Assets linked to this bid")
            logger.warning("  Please link Bid Assets to this Bid in ShotGrid")
            logger.warning("  Clearing Asset Cost table")
            if hasattr(self, 'asset_cost_widget'):
                self.asset_cost_widget.load_bidding_scenes([])
            return

        # Extract Bid Assets ID
        bid_assets_id = None
        if isinstance(bid_assets, dict):
            bid_assets_id = bid_assets.get('id')
            logger.info(f"  Bid Assets is dict, extracted ID: {bid_assets_id}")
        elif isinstance(bid_assets, list) and bid_assets:
            bid_assets_id = bid_assets[0].get('id') if isinstance(bid_assets[0], dict) else None
            logger.info(f"  Bid Assets is list, extracted ID: {bid_assets_id}")
        else:
            logger.warning(f"  Unexpected Bid Assets type: {type(bid_assets)}")

        if not bid_assets_id:
            logger.warning("  ❌ Invalid Bid Assets data - could not extract ID")
            self.asset_cost_widget.load_bidding_scenes([])
            return

        logger.info(f"  ✓ Found Bid Assets ID: {bid_assets_id}")

        try:
            # Get field schema for CustomEntity07 (Asset items)
            raw_schema = self.sg_session.sg.schema_field_read("CustomEntity07")

            # Build field_schema dict and display_names dict
            field_schema = {}
            display_names = {}

            for field_name, field_info in raw_schema.items():
                data_type = field_info.get("data_type", {})
                properties = field_info.get("properties", {})

                field_schema[field_name] = {
                    "data_type": data_type.get("value") if isinstance(data_type, dict) else data_type,
                    "properties": properties
                }

                # Extract display name
                name_info = field_info.get("name", {})
                if isinstance(name_info, dict):
                    display_name = name_info.get("value", field_name)
                else:
                    display_name = name_info or field_name
                display_names[field_name] = display_name

                # Extract list values if it's a list field
                if field_schema[field_name]["data_type"] == "list":
                    valid_values = properties.get("valid_values", {})
                    if isinstance(valid_values, dict):
                        list_values = list(valid_values.get("value", []))
                    else:
                        list_values = []
                    field_schema[field_name]["list_values"] = list_values

            # Override display name for 'id' field to show 'SG ID'
            if "id" in display_names:
                display_names["id"] = "SG ID"

            # Add virtual columns for price calculation
            field_schema["_line_item_price"] = {
                "data_type": "number",
                "properties": {}
            }
            display_names["_line_item_price"] = "Line Item Price"

            field_schema["_calc_price"] = {
                "data_type": "text",
                "properties": {}
            }
            display_names["_calc_price"] = "Price"

            # Define fields to fetch for Asset items
            fields_to_fetch = [
                "id", "code", "sg_bid_asset_type", "sg_bidding_notes"
            ]

            # Query CustomEntity07 (Asset items) linked to this Bid Assets
            logger.info(f"  Fetching asset items where sg_bid_assets = {bid_assets_id}...")
            asset_items_data = self.sg_session.sg.find(
                "CustomEntity07",
                [["sg_bid_assets", "is", {"type": "CustomEntity08", "id": bid_assets_id}]],
                fields_to_fetch
            )

            logger.info(f"  ✓ Fetched {len(asset_items_data)} asset items from ShotGrid")

            if not asset_items_data:
                logger.info("  ℹ No asset items found for this Bid Assets")
                self.asset_cost_widget.load_bidding_scenes([])
                return

            # Populate virtual price columns for each asset item
            for asset in asset_items_data:
                asset_type = asset.get("sg_bid_asset_type")

                # Look up Line Item price by code
                line_item_price = 0
                if asset_type and asset_type in self.line_items_price_map:
                    line_item_price = self.line_items_price_map[asset_type]

                # Store Line Item price in hidden column
                asset["_line_item_price"] = line_item_price

                # Create formula for Price column: =_line_item_price (for assets, it's just the line item price)
                asset["_calc_price"] = f"=_line_item_price"

            logger.info(f"  ✓ Populated price columns for {len(asset_items_data)} assets")

            # Ensure sg_bid_asset_type is not in column_dropdowns to prevent delegate conflicts
            if hasattr(self.asset_cost_widget, 'column_dropdowns'):
                if 'sg_bid_asset_type' in self.asset_cost_widget.column_dropdowns:
                    self.asset_cost_widget.column_dropdowns['sg_bid_asset_type'] = False
                    logger.info("  ✓ Disabled dropdown for sg_bid_asset_type to prevent delegate conflicts")

            # Load into the VFXBreakdownWidget
            self.asset_cost_widget.load_bidding_scenes(asset_items_data, field_schema=field_schema)
            logger.info(f"  ✓ Loaded asset items into Asset Cost table")

            # Set the display names on the model AFTER loading data
            if hasattr(self.asset_cost_widget, 'model'):
                # Update totals bar to reflect column count
                if hasattr(self, 'asset_cost_totals_wrapper'):
                    self.asset_cost_totals_wrapper.update_column_count()
                    logger.info(f"  ✓ Updated totals bar column count")

                # Make Price column read-only
                if "_calc_price" not in self.asset_cost_widget.model.readonly_columns:
                    self.asset_cost_widget.model.readonly_columns.append("_calc_price")
                    logger.info("  ✓ Set _calc_price column as read-only")

                self.asset_cost_widget.model.set_column_headers(display_names)
                logger.info(f"  ✓ Set {len(display_names)} column headers with display names")

                # Hide the _line_item_price column (needed for calculations but not visible)
                if "_line_item_price" in self.asset_cost_widget.model.column_fields:
                    line_item_col_idx = self.asset_cost_widget.model.column_fields.index("_line_item_price")
                    self.asset_cost_widget.table_view.setColumnHidden(line_item_col_idx, True)
                    logger.info(f"  ✓ Hidden _line_item_price column (index {line_item_col_idx})")

                # Create FormulaEvaluator for the Asset Cost model
                # FormulaEvaluator is already imported at the top of the file
                self.asset_cost_formula_evaluator = FormulaEvaluator(
                    self.asset_cost_widget.model
                )
                # Set the formula evaluator on the model for dependency tracking
                self.asset_cost_widget.model.set_formula_evaluator(self.asset_cost_formula_evaluator)
                logger.info("  ✓ Created FormulaEvaluator for Asset Cost")

                # Apply FormulaDelegate to the Price column
                price_col_index = self.asset_cost_widget.model.column_fields.index("_calc_price")
                self.asset_cost_formula_delegate = FormulaDelegate(self.asset_cost_formula_evaluator, app_settings=self.app_settings)
                # Set currency symbol and position from bid data (sg_currency field)
                if self.current_bid_data:
                    default_symbol = self.app_settings.get_currency() or "$"
                    sg_currency_value = self.current_bid_data.get("sg_currency")
                    currency_symbol, currency_position = parse_sg_currency(sg_currency_value, default_symbol)
                    self.asset_cost_formula_delegate.set_currency_symbol(currency_symbol, currency_position)
                self.asset_cost_widget.table_view.setItemDelegateForColumn(price_col_index, self.asset_cost_formula_delegate)
                logger.info(f"  ✓ Applied FormulaDelegate to Price column (index {price_col_index})")

                # Configure totals bar for Price column
                if hasattr(self, 'asset_cost_totals_wrapper'):
                    # Set formula evaluator on totals wrapper for formula evaluation
                    self.asset_cost_totals_wrapper.set_formula_evaluator(self.asset_cost_formula_evaluator)
                    logger.info(f"  ✓ Set formula evaluator on totals wrapper")

                    # Mark Price column as blue
                    self.asset_cost_totals_wrapper.set_blue_columns([price_col_index])

                    # Calculate totals only for Price column (formulas will be evaluated)
                    self.asset_cost_totals_wrapper.calculate_totals(columns=[price_col_index], skip_first_col=True)
                    logger.info(f"  ✓ Configured totals bar for Price column (index {price_col_index})")

                # Connect model dataChanged signal to update Total Cost summary
                self.asset_cost_widget.model.dataChanged.connect(self._on_assets_data_changed)
                logger.info(f"  ✓ Connected assets model dataChanged signal to Total Cost summary update")

                # Force the header view to update
                if hasattr(self.asset_cost_widget, 'table_view'):
                    self.asset_cost_widget.table_view.horizontalHeader().viewport().update()
                    logger.info(f"  ✓ Forced header view update")

            logger.info(f"  ✅ SUCCESSFULLY LOADED {len(asset_items_data)} ASSET ITEMS")
            logger.info("="*80)

            # Apply Asset Type delegate
            self._apply_asset_type_delegate()

        except Exception as e:
            logger.error(f"❌ Failed to load Asset items: {e}", exc_info=True)
            if hasattr(self, 'asset_cost_widget'):
                self.asset_cost_widget.load_bidding_scenes([])

    def _apply_asset_type_delegate(self):
        """Apply ValidatedComboBoxDelegate to the sg_bid_asset_type column."""
        if not self.asset_cost_widget or not hasattr(self.asset_cost_widget, 'table_view'):
            logger.warning("asset_cost_widget or table_view not available")
            return

        try:
            # Find the column index for sg_bid_asset_type
            if hasattr(self.asset_cost_widget, 'model') and self.asset_cost_widget.model:
                try:
                    col_idx = self.asset_cost_widget.model.column_fields.index("sg_bid_asset_type")
                except ValueError:
                    # Column not present
                    return

                # Create or update the delegate
                if not hasattr(self, 'asset_type_delegate') or self.asset_type_delegate is None:
                    self.asset_type_delegate = ValidatedComboBoxDelegate(
                        self.line_item_names,
                        self.asset_cost_widget.table_view
                    )
                    self.asset_cost_widget.table_view.setItemDelegateForColumn(col_idx, self.asset_type_delegate)

                    # Protect delegate from being removed by _apply_column_dropdowns
                    if hasattr(self.asset_cost_widget, '_dropdown_delegates'):
                        self.asset_cost_widget._dropdown_delegates['sg_bid_asset_type'] = self.asset_type_delegate

                    # Force a complete repaint of the table
                    self.asset_cost_widget.table_view.viewport().update()
                else:
                    # Update existing delegate with new Line Item names
                    self.asset_type_delegate.update_valid_values(self.line_item_names)

                    # Ensure delegate is still protected
                    if hasattr(self.asset_cost_widget, '_dropdown_delegates'):
                        self.asset_cost_widget._dropdown_delegates['sg_bid_asset_type'] = self.asset_type_delegate

                    # Force a complete repaint of the table
                    self.asset_cost_widget.table_view.viewport().update()

        except Exception as e:
            logger.error(f"Failed to apply Asset Type delegate: {e}", exc_info=True)

    def _refresh_asset_cost(self):
        """Refresh the asset cost view."""
        logger.info("Refreshing asset cost view")
        if not hasattr(self, 'asset_cost_widget'):
            logger.warning("  ❌ asset_cost_widget not initialized yet")
            return

        if self.current_bid_data and self.current_bid_id:
            self._load_asset_items_for_bid(self.current_bid_data)
        else:
            self.asset_cost_widget.load_bidding_scenes([])

    def _refresh_total_cost(self):
        """Refresh the total cost view."""
        logger.info("Refreshing total cost view")
        # TODO: Implement actual total cost calculation
        pass

    def save_layout(self):
        """Save the current dock layout to settings."""
        settings = QtCore.QSettings()
        settings.setValue(self.SETTINGS_KEY, self.saveState())

        logger.info("Saved costs dock layout")

    def load_layout(self):
        """Load the saved dock layout from settings."""
        settings = QtCore.QSettings()
        state = settings.value(self.SETTINGS_KEY)
        if state is not None:
            self.restoreState(state)
            logger.info("Loaded costs dock layout")
        else:
            logger.info("No saved layout found, using default")

    def reset_layout(self):
        """Reset dock layout to default."""
        settings = QtCore.QSettings()
        settings.remove(self.SETTINGS_KEY)

        # Remove all docks
        for dock in (self.shots_cost_dock, self.asset_cost_dock, self.misc_cost_dock, self.total_cost_dock):
            self.removeDockWidget(dock)

        # Re-add in default positions (as tabs)
        self.addDockWidget(QtCore.Qt.LeftDockWidgetArea, self.shots_cost_dock)
        self.addDockWidget(QtCore.Qt.LeftDockWidgetArea, self.asset_cost_dock)
        self.addDockWidget(QtCore.Qt.LeftDockWidgetArea, self.misc_cost_dock)
        self.addDockWidget(QtCore.Qt.LeftDockWidgetArea, self.total_cost_dock)

        # Create tabs
        self.tabifyDockWidget(self.shots_cost_dock, self.asset_cost_dock)
        self.tabifyDockWidget(self.asset_cost_dock, self.misc_cost_dock)
        self.tabifyDockWidget(self.misc_cost_dock, self.total_cost_dock)

        # Show the first tab by default
        self.shots_cost_dock.raise_()

        logger.info("Reset costs dock layout to default")

    # ------------------------------------------------------------------
    # Spreadsheet ShotGrid Persistence
    # ------------------------------------------------------------------

    def _save_misc_spreadsheet_to_shotgrid(self):
        """Save Misc Cost spreadsheet data to ShotGrid."""
        if not self.current_bid_id or not self.current_project_id:
            logger.warning("Cannot save Misc spreadsheet - no bid selected")
            return

        if not hasattr(self, 'misc_cost_spreadsheet'):
            return

        try:
            # Get the spreadsheet data
            data_dict = self.misc_cost_spreadsheet.get_data_as_dict()

            if not data_dict:
                logger.debug("No data to save for Misc spreadsheet")
                return

            # Save to ShotGrid
            self.sg_session.save_spreadsheet_data(
                project_id=self.current_project_id,
                bid_id=self.current_bid_id,
                spreadsheet_type="misc",
                data_dict=data_dict
            )
            logger.info(f"Saved Misc spreadsheet data to ShotGrid ({len(data_dict)} cells)")

        except Exception as e:
            logger.error(f"Failed to save Misc spreadsheet to ShotGrid: {e}", exc_info=True)

    def _load_misc_spreadsheet_from_shotgrid(self):
        """Load Misc Cost spreadsheet data from ShotGrid, or initialize with defaults."""
        if not hasattr(self, 'misc_cost_spreadsheet'):
            return

        # Always clear and initialize first
        self._initialize_misc_spreadsheet_defaults()

        if not self.current_bid_id:
            return

        try:
            # Load from ShotGrid
            data_dict = self.sg_session.load_spreadsheet_data(
                bid_id=self.current_bid_id,
                spreadsheet_type="misc"
            )

            if data_dict:
                self.misc_cost_spreadsheet.load_data_from_dict(data_dict)
                logger.info(f"Loaded Misc spreadsheet data from ShotGrid ({len(data_dict)} cells)")
            else:
                logger.info("No Misc spreadsheet data found in ShotGrid - using defaults")

        except Exception as e:
            logger.error(f"Failed to load Misc spreadsheet from ShotGrid: {e}", exc_info=True)

    def _initialize_misc_spreadsheet_defaults(self):
        """Initialize Misc spreadsheet with empty defaults."""
        if not hasattr(self, 'misc_cost_spreadsheet'):
            return

        # Clear all data
        self.misc_cost_spreadsheet.load_data_from_dict({})
        logger.debug("Initialized Misc spreadsheet with empty defaults")

    def _save_total_cost_spreadsheet_to_shotgrid(self):
        """Save Total Cost spreadsheet data to ShotGrid."""
        if not self.current_bid_id or not self.current_project_id:
            logger.warning("Cannot save Total Cost spreadsheet - no bid selected")
            return

        if not hasattr(self, 'total_cost_spreadsheet'):
            return

        try:
            # Get the spreadsheet data
            data_dict = self.total_cost_spreadsheet.get_data_as_dict()

            if not data_dict:
                logger.debug("No data to save for Total Cost spreadsheet")
                return

            # Save to ShotGrid
            self.sg_session.save_spreadsheet_data(
                project_id=self.current_project_id,
                bid_id=self.current_bid_id,
                spreadsheet_type="total_cost",
                data_dict=data_dict
            )
            logger.info(f"Saved Total Cost spreadsheet data to ShotGrid ({len(data_dict)} cells)")

        except Exception as e:
            logger.error(f"Failed to save Total Cost spreadsheet to ShotGrid: {e}", exc_info=True)

    def _load_total_cost_spreadsheet_from_shotgrid(self):
        """Load Total Cost spreadsheet data from ShotGrid, or initialize with defaults."""
        if not hasattr(self, 'total_cost_spreadsheet'):
            return

        # Always clear and initialize with defaults first
        self._initialize_total_cost_spreadsheet_defaults()

        if not self.current_bid_id:
            return

        try:
            # Load from ShotGrid
            data_dict = self.sg_session.load_spreadsheet_data(
                bid_id=self.current_bid_id,
                spreadsheet_type="total_cost"
            )

            if data_dict:
                self.total_cost_spreadsheet.load_data_from_dict(data_dict)
                logger.info(f"Loaded Total Cost spreadsheet data from ShotGrid ({len(data_dict)} cells)")
            else:
                logger.info("No Total Cost spreadsheet data found in ShotGrid - using defaults")

        except Exception as e:
            logger.error(f"Failed to load Total Cost spreadsheet from ShotGrid: {e}", exc_info=True)

    def _initialize_total_cost_spreadsheet_defaults(self):
        """Initialize Total Cost spreadsheet with default structure."""
        if not hasattr(self, 'total_cost_spreadsheet'):
            return

        # Clear all existing data
        self.total_cost_spreadsheet.load_data_from_dict({})

        # Set up the default structure:
        # Row 0: Headers (Category, Amount)
        # Row 1: Shot Costs
        # Row 2: Asset Costs
        # Row 3: Misc
        # Row 4: Total Cost (formula)

        # Column headers
        self.total_cost_spreadsheet.set_cell_value(0, 0, "Category")
        self.total_cost_spreadsheet.set_cell_value(0, 1, "Amount")

        # Row labels
        self.total_cost_spreadsheet.set_cell_value(1, 0, "Shot Costs")
        self.total_cost_spreadsheet.set_cell_value(2, 0, "Asset Costs")
        self.total_cost_spreadsheet.set_cell_value(3, 0, "Misc")
        self.total_cost_spreadsheet.set_cell_value(4, 0, "Total Cost")

        # Amount values (will be updated by _update_total_cost_summary)
        self.total_cost_spreadsheet.set_cell_value(1, 1, 0)  # Shot Costs
        self.total_cost_spreadsheet.set_cell_value(2, 1, 0)  # Asset Costs
        self.total_cost_spreadsheet.set_cell_value(3, 1, 0)  # Misc
        # Total Cost formula: sum of B2:B4
        self.total_cost_spreadsheet.set_cell_value(4, 1, "=B2+B3+B4")

        logger.debug("Initialized Total Cost spreadsheet with defaults")

    def get_view_menu_actions(self):
        """Get toggle view actions for all docks.

        Returns:
            Empty list (docks cannot be closed/hidden)
        """
        # Docks cannot be closed or hidden, so no menu actions needed
        return []

    def closeEvent(self, event: QtGui.QCloseEvent):
        """Handle close event - save layout and pending spreadsheet data."""
        # Stop the debounce timers and save any pending data immediately
        if hasattr(self, '_misc_save_timer') and self._misc_save_timer.isActive():
            self._misc_save_timer.stop()
            self._save_misc_spreadsheet_to_shotgrid()

        if hasattr(self, '_total_cost_save_timer') and self._total_cost_save_timer.isActive():
            self._total_cost_save_timer.stop()
            self._save_total_cost_spreadsheet_to_shotgrid()

        self.save_layout()
        super().closeEvent(event)<|MERGE_RESOLUTION|>--- conflicted
+++ resolved
@@ -85,7 +85,6 @@
         self.shots_cost_formula_delegate = None
         self.asset_cost_formula_delegate = None
 
-<<<<<<< HEAD
         # Debounce timer for saving spreadsheet data to ShotGrid
         self._misc_save_timer = QtCore.QTimer()
         self._misc_save_timer.setSingleShot(True)
@@ -96,10 +95,6 @@
         self._total_cost_save_timer.setSingleShot(True)
         self._total_cost_save_timer.setInterval(1000)  # 1 second debounce
         self._total_cost_save_timer.timeout.connect(self._save_total_cost_spreadsheet_to_shotgrid)
-=======
-        # Timer for debounced misc data saving
-        self._misc_save_timer = None
->>>>>>> a3991ccb
 
         # No central widget - docks can take full space
         self.setCentralWidget(None)
@@ -271,7 +266,6 @@
             parent=self
         )
 
-<<<<<<< HEAD
         # Initialize column headers
         self.total_cost_spreadsheet.set_cell_value(0, 0, "Category")
         self.total_cost_spreadsheet.set_cell_value(0, 1, "Amount")
@@ -288,10 +282,6 @@
         self.total_cost_spreadsheet.set_cell_value(3, 1, 0)  # Misc
         # Total Cost formula: sum of B2:B4
         self.total_cost_spreadsheet.set_cell_value(4, 1, "=B2+B3+B4")
-=======
-        # Note: Default labels are set by _initialize_total_cost_defaults() or loaded from ShotGrid
-        # Don't set defaults here to avoid triggering auto-save before data is loaded
->>>>>>> a3991ccb
 
         # Set column widths
         self.total_cost_spreadsheet.table_view.setColumnWidth(0, 200)
@@ -506,7 +496,6 @@
             logger.info("_clear_cross_tab_caches: Done")
 
     def _on_misc_data_changed(self):
-<<<<<<< HEAD
         """Handle data changes in the Misc Cost spreadsheet - update summary and save."""
         # Update Total Cost summary
         self._update_total_cost_summary()
@@ -520,182 +509,6 @@
         # Schedule debounced save to ShotGrid
         if self.current_bid_id and self.current_project_id:
             self._total_cost_save_timer.start()  # Restart timer on each change
-=======
-        """Handle data changes in the Misc Cost spreadsheet - update summary and auto-save."""
-        # Clear cross-tab formula caches so references to Misc update
-        source = self.misc_cost_spreadsheet.model if hasattr(self, 'misc_cost_spreadsheet') else None
-        self._clear_cross_tab_caches(source=source)
-
-        # Update Total Cost summary
-        self._update_total_cost_summary()
-
-        # Debounced auto-save to ShotGrid
-        self._schedule_misc_save()
-
-    def _schedule_misc_save(self):
-        """Schedule a debounced save of misc data to ShotGrid."""
-        # Cancel any pending save
-        if hasattr(self, '_misc_save_timer') and self._misc_save_timer is not None:
-            self._misc_save_timer.stop()
-
-        # Create a new timer for debounced save (500ms delay)
-        self._misc_save_timer = QtCore.QTimer()
-        self._misc_save_timer.setSingleShot(True)
-        self._misc_save_timer.timeout.connect(self._save_misc_data)
-        self._misc_save_timer.start(500)
-
-    def _save_misc_data(self):
-        """Save misc spreadsheet data to ShotGrid."""
-        if not self.current_bid_id or not self.current_project_id:
-            logger.info("Cannot save misc data - no bid or project selected")
-            return
-
-        if not hasattr(self, 'misc_cost_spreadsheet'):
-            logger.warning("Cannot save misc data - spreadsheet not initialized")
-            return
-
-        try:
-            # Get all data from the spreadsheet
-            cell_data = self.misc_cost_spreadsheet.get_data_as_dict()
-
-            if not cell_data:
-                logger.info("No misc data to save")
-                return
-
-            # Save to ShotGrid
-            self.sg_session.save_spreadsheet_data(
-                project_id=self.current_project_id,
-                bid_id=self.current_bid_id,
-                spreadsheet_type="misc",
-                cell_data=cell_data
-            )
-            logger.info(f"Saved misc data for bid {self.current_bid_id}: {len(cell_data)} cells")
-
-        except Exception as e:
-            logger.error(f"Failed to save misc data: {e}", exc_info=True)
-
-    def _load_misc_data(self):
-        """Load misc spreadsheet data from ShotGrid."""
-        if not self.current_bid_id:
-            logger.info("Cannot load misc data - no bid selected")
-            return
-
-        if not hasattr(self, 'misc_cost_spreadsheet'):
-            logger.warning("Cannot load misc data - spreadsheet not initialized")
-            return
-
-        try:
-            # Load data from ShotGrid
-            cell_data = self.sg_session.load_spreadsheet_data(
-                bid_id=self.current_bid_id,
-                spreadsheet_type="misc"
-            )
-
-            if cell_data:
-                # Load into the spreadsheet widget
-                self.misc_cost_spreadsheet.load_data_from_dict(cell_data)
-                logger.info(f"Loaded misc data for bid {self.current_bid_id}: {len(cell_data)} cells")
-            else:
-                # Clear the spreadsheet if no data found
-                self.misc_cost_spreadsheet.load_data_from_dict({})
-                logger.info(f"No misc data found for bid {self.current_bid_id}")
-
-            # Update Total Cost summary after loading
-            QtCore.QTimer.singleShot(100, self._update_total_cost_summary)
-
-        except Exception as e:
-            logger.error(f"Failed to load misc data: {e}", exc_info=True)
-
-    def _on_total_cost_data_changed(self):
-        """Handle data changes in the Total Cost spreadsheet - auto-save to ShotGrid."""
-        # Clear cross-tab formula caches so references to TotalCost update
-        source = self.total_cost_spreadsheet.model if hasattr(self, 'total_cost_spreadsheet') else None
-        self._clear_cross_tab_caches(source=source)
-
-        # Debounced auto-save to ShotGrid
-        self._schedule_total_cost_save()
-
-    def _schedule_total_cost_save(self):
-        """Schedule a debounced save of total cost data to ShotGrid."""
-        # Cancel any pending save
-        if hasattr(self, '_total_cost_save_timer') and self._total_cost_save_timer is not None:
-            self._total_cost_save_timer.stop()
-
-        # Create a new timer for debounced save (500ms delay)
-        self._total_cost_save_timer = QtCore.QTimer()
-        self._total_cost_save_timer.setSingleShot(True)
-        self._total_cost_save_timer.timeout.connect(self._save_total_cost_data)
-        self._total_cost_save_timer.start(500)
-
-    def _save_total_cost_data(self):
-        """Save total cost spreadsheet data to ShotGrid."""
-        if not self.current_bid_id or not self.current_project_id:
-            logger.info("Cannot save total cost data - no bid or project selected")
-            return
-
-        if not hasattr(self, 'total_cost_spreadsheet'):
-            logger.warning("Cannot save total cost data - spreadsheet not initialized")
-            return
-
-        try:
-            # Get all data from the spreadsheet
-            cell_data = self.total_cost_spreadsheet.get_data_as_dict()
-
-            if not cell_data:
-                logger.info("No total cost data to save")
-                return
-
-            # Save to ShotGrid with type "total_cost"
-            self.sg_session.save_spreadsheet_data(
-                project_id=self.current_project_id,
-                bid_id=self.current_bid_id,
-                spreadsheet_type="total_cost",
-                cell_data=cell_data
-            )
-            logger.info(f"Saved total cost data for bid {self.current_bid_id}: {len(cell_data)} cells")
-
-        except Exception as e:
-            logger.error(f"Failed to save total cost data: {e}", exc_info=True)
-
-    def _load_total_cost_data(self):
-        """Load total cost spreadsheet data from ShotGrid."""
-        if not self.current_bid_id:
-            logger.info("Cannot load total cost data - no bid selected")
-            return
-
-        if not hasattr(self, 'total_cost_spreadsheet'):
-            logger.warning("Cannot load total cost data - spreadsheet not initialized")
-            return
-
-        try:
-            # Load data from ShotGrid
-            cell_data = self.sg_session.load_spreadsheet_data(
-                bid_id=self.current_bid_id,
-                spreadsheet_type="total_cost"
-            )
-
-            if cell_data:
-                # Load into the spreadsheet widget
-                self.total_cost_spreadsheet.load_data_from_dict(cell_data)
-                logger.info(f"Loaded total cost data for bid {self.current_bid_id}: {len(cell_data)} cells")
-            else:
-                # Initialize with default labels if no saved data
-                self._initialize_total_cost_defaults()
-                logger.info(f"No total cost data found for bid {self.current_bid_id}, using defaults")
-
-        except Exception as e:
-            logger.error(f"Failed to load total cost data: {e}", exc_info=True)
-
-    def _initialize_total_cost_defaults(self):
-        """Initialize Total Cost spreadsheet with default labels."""
-        row_labels = ["Shot Costs", "Asset Costs", "Misc", "Total Cost"]
-        self.total_cost_spreadsheet.set_cell_value(0, 0, "Category")
-        self.total_cost_spreadsheet.set_cell_value(0, 1, "Amount")
-
-        for row, label in enumerate(row_labels, start=1):
-            self.total_cost_spreadsheet.set_cell_value(row, 0, label)
-            # Don't set default values for Amount column - let user enter formulas
->>>>>>> a3991ccb
 
     def _setup_cross_tab_formulas(self):
         """Set up cross-tab formula references between cost sheets."""
@@ -741,18 +554,7 @@
             # Set the formula evaluator on the spreadsheet
             self.total_cost_spreadsheet.set_formula_evaluator(self.total_cost_formula_evaluator)
 
-<<<<<<< HEAD
             # Connect dataChanged signal for Total Cost persistence
-=======
-            # Configure column types for Total Cost Summary:
-            # Column A (index 0): No data conversion - allows any type of data
-            # Column B (index 1): Numeric only - shows error if text is referenced
-            self.total_cost_spreadsheet.model.set_no_conversion_columns([0])
-            self.total_cost_spreadsheet.model.set_numeric_only_columns([1])
-            logger.info("Set up column type configuration for Total Cost Summary: Column A=no conversion, Column B=numeric only")
-
-            # Connect dataChanged signal for auto-save
->>>>>>> a3991ccb
             self.total_cost_spreadsheet.model.dataChanged.connect(self._on_total_cost_data_changed)
 
             logger.info("Set up cross-tab formula references for Total Cost Summary")
@@ -810,7 +612,6 @@
             logger.info("Finished refreshing Asset Cost")
             self._refresh_total_cost()
 
-<<<<<<< HEAD
             # Load Misc spreadsheet data from ShotGrid
             logger.info("Loading Misc spreadsheet data...")
             self._load_misc_spreadsheet_from_shotgrid()
@@ -818,17 +619,6 @@
             # Load Total Cost spreadsheet data from ShotGrid
             logger.info("Loading Total Cost spreadsheet data...")
             self._load_total_cost_spreadsheet_from_shotgrid()
-=======
-            # Load misc data from ShotGrid
-            logger.info("Loading misc data from ShotGrid...")
-            self._load_misc_data()
-            logger.info("Finished loading misc data")
-
-            # Load total cost data from ShotGrid
-            logger.info("Loading total cost data from ShotGrid...")
-            self._load_total_cost_data()
-            logger.info("Finished loading total cost data")
->>>>>>> a3991ccb
 
             # Update Total Cost summary with initial totals
             QtCore.QTimer.singleShot(100, self._update_total_cost_summary)
@@ -838,20 +628,10 @@
                 self.shots_cost_widget.load_bidding_scenes([])
             if hasattr(self, 'asset_cost_widget'):
                 self.asset_cost_widget.load_bidding_scenes([])
-<<<<<<< HEAD
             # Initialize Misc spreadsheet with defaults (empty)
             self._initialize_misc_spreadsheet_defaults()
             # Initialize Total Cost spreadsheet with defaults
             self._initialize_total_cost_spreadsheet_defaults()
-=======
-            # Clear misc spreadsheet
-            if hasattr(self, 'misc_cost_spreadsheet'):
-                self.misc_cost_spreadsheet.load_data_from_dict({})
-            # Clear total cost spreadsheet and reset to defaults
-            if hasattr(self, 'total_cost_spreadsheet'):
-                self.total_cost_spreadsheet.load_data_from_dict({})
-                self._initialize_total_cost_defaults()
->>>>>>> a3991ccb
 
     def refresh_for_rate_card_change(self):
         """Refresh all cost tables when the rate card changes.
